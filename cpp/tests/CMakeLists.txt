# =================================================================================
# SPDX-FileCopyrightText: Copyright (c) 2024-2025, NVIDIA CORPORATION & AFFILIATES.
# SPDX-License-Identifier: Apache-2.0
# =================================================================================

# ##################################################################################################
# enable testing -----------------------------------------------------------------------------------
# ##################################################################################################
enable_testing()

# Create separate test case for each of this n_ranks
set(nranks_to_run 1 2 3 4 5 8)

# A helper function to create a test case to run each parallelism (defined by n_ranks_to_run).
# TEST_TARGET is the name of the test target (required). This will add len(n_ranks_to_run) test
# cases identified by <TEST_TARGET>_<n_ranks>. NOTE: When running ctest, the TEST_TARGET executable
# should be located in the ./gtests/ directory relative to the PWD.
function(rapidsmpf_mpirun_test_add)
  set(options) # no options
  set(one_value TEST_TARGET)
  set(multi_value) # no multi_value args
  cmake_parse_arguments(_MPIRUN_TEST "${options}" "${one_value}" "${multi_value}" ${ARGN})

  if(NOT DEFINED _MPIRUN_TEST_TEST_TARGET)
    message(FATAL_ERROR "rapidsmpf_mpirun_test_add called without a test prefix")
  endif()

  message(STATUS "Adding mpirun test: ${_MPIRUN_TEST_TEST_TARGET} nranks: ${nranks_to_run}")
  foreach(np IN ITEMS ${nranks_to_run})
    # add the test using the relative path of the target
    add_test(
      NAME "${_MPIRUN_TEST_TEST_TARGET}_${np}"
      COMMAND mpirun --map-by=node --bind-to=none -np=${np} "gtests/${_MPIRUN_TEST_TEST_TARGET}"
    )
  endforeach(np)
endfunction(rapidsmpf_mpirun_test_add)

# test targets are located in ${RAPIDSMPF_BINARY_DIR}/gtests, but ctest working directory would be
# ${RAPIDSMPF_BINARY_DIR}/tests. Therefore, a symlink (${RAPIDSMPF_BINARY_DIR}/tests/gtests ->
# ${RAPIDSMPF_BINARY_DIR}/gtests) is created to seamlessly run ctest from ${RAPIDSMPF_BINARY_DIR}.
file(CREATE_LINK "${RAPIDSMPF_BINARY_DIR}/gtests" "${CMAKE_CURRENT_BINARY_DIR}/gtests" SYMBOLIC)

add_library(test_sources INTERFACE)
target_sources(
  test_sources
  INTERFACE error_macros_tests.cpp
            test_allgather.cpp
            test_buffer_resource.cpp
            test_chunk.cpp
            test_communicator.cpp
            test_config.cpp
            test_cuda_stream.cpp
            test_cudf_utils.cpp
            test_cupti_monitor.cpp
            test_partition.cpp
            test_pausable_thread_loop.cpp
            test_progress_thread.cpp
            test_rmm_resource_adaptor.cpp
            test_shuffler_many_streams.cpp
            test_shuffler.cpp
            test_spill_manager.cpp
            test_statistics.cpp
            test_utils.cpp
)

# if streaming is enabled, add the streaming test sources
if(RAPIDSMPF_HAVE_STREAMING)
  target_sources(
    test_sources
<<<<<<< HEAD
    INTERFACE streaming/test_bcast_node.cpp
=======
    INTERFACE streaming/test_allgather.cpp
>>>>>>> da2d3b49
              streaming/test_error_handling.cpp
              streaming/test_leaf_node.cpp
              streaming/test_message.cpp
              streaming/test_partition.cpp
              streaming/test_shuffler.cpp
              streaming/test_table_chunk.cpp
  )
endif()

if(RAPIDSMPF_HAVE_MPI)
  add_executable(mpi_tests main/mpi.cpp)
  set_target_properties(
    mpi_tests
    PROPERTIES RUNTIME_OUTPUT_DIRECTORY "$<BUILD_INTERFACE:${RAPIDSMPF_BINARY_DIR}/gtests>"
               CXX_STANDARD 20
               CXX_STANDARD_REQUIRED ON
               # For std:: support of __int128_t. Can be removed once using cuda::std
               CXX_EXTENSIONS ON
               CUDA_STANDARD 20
               CUDA_STANDARD_REQUIRED ON
               COMPONENT testing # custom test property, so that this could be searched later
               LINK_FLAGS "-Wl,--allow-shlib-undefined"
  )
  target_compile_options(
    mpi_tests PRIVATE "$<$<COMPILE_LANGUAGE:CXX>:${RAPIDSMPF_CXX_FLAGS}>"
                      "$<$<COMPILE_LANGUAGE:CUDA>:${RAPIDSMPF_CUDA_FLAGS}>"
  )
  target_link_libraries(
    mpi_tests
    PRIVATE rapidsmpf::rapidsmpf
            cudf::cudftestutil
            cudf::cudftestutil_impl
            GTest::gmock
            GTest::gtest
            $<TARGET_NAME_IF_EXISTS:MPI::MPI_C>
            $<TARGET_NAME_IF_EXISTS:conda_env>
            maybe_asan
            test_sources
  )
  disable_sign_conversion_warning(mpi_tests)

  rapidsmpf_mpirun_test_add(TEST_TARGET mpi_tests)

  if(RAPIDSMPF_HAVE_UCXX)
    add_executable(ucxx_tests main/ucxx.cpp)
    set_target_properties(
      ucxx_tests
      PROPERTIES RUNTIME_OUTPUT_DIRECTORY "$<BUILD_INTERFACE:${RAPIDSMPF_BINARY_DIR}/gtests>"
                 CXX_STANDARD 20
                 CXX_STANDARD_REQUIRED ON
                 # For std:: support of __int128_t. Can be removed once using cuda::std
                 CXX_EXTENSIONS ON
                 CUDA_STANDARD 20
                 CUDA_STANDARD_REQUIRED ON
                 COMPONENT testing # custom test property, so that this could be searched later
                 LINK_FLAGS "-Wl,--allow-shlib-undefined"
    )
    target_compile_options(
      ucxx_tests PRIVATE "$<$<COMPILE_LANGUAGE:CXX>:${RAPIDSMPF_CXX_FLAGS}>"
                         "$<$<COMPILE_LANGUAGE:CUDA>:${RAPIDSMPF_CUDA_FLAGS}>"
    )
    target_link_libraries(
      ucxx_tests
      PRIVATE rapidsmpf::rapidsmpf
              cudf::cudftestutil
              cudf::cudftestutil_impl
              GTest::gmock
              GTest::gtest
              ucxx::ucxx
              $<TARGET_NAME_IF_EXISTS:MPI::MPI_C>
              $<TARGET_NAME_IF_EXISTS:conda_env>
              maybe_asan
              test_sources
    )
    disable_sign_conversion_warning(ucxx_tests)

    rapidsmpf_mpirun_test_add(TEST_TARGET ucxx_tests)
  endif()
endif()

add_executable(single_tests main/single.cpp)

set_target_properties(
  single_tests
  PROPERTIES RUNTIME_OUTPUT_DIRECTORY "$<BUILD_INTERFACE:${RAPIDSMPF_BINARY_DIR}/gtests>"
             CXX_STANDARD 20
             CXX_STANDARD_REQUIRED ON
             # For std:: support of __int128_t. Can be removed once using cuda::std
             CXX_EXTENSIONS ON
             CUDA_STANDARD 20
             CUDA_STANDARD_REQUIRED ON
             COMPONENT testing # custom test property, so that this could be searched later
)
target_compile_options(
  single_tests PRIVATE "$<$<COMPILE_LANGUAGE:CXX>:${RAPIDSMPF_CXX_FLAGS}>"
                       "$<$<COMPILE_LANGUAGE:CUDA>:${RAPIDSMPF_CUDA_FLAGS}>"
)
target_link_libraries(
  single_tests PRIVATE rapidsmpf::rapidsmpf cudf::cudftestutil cudf::cudftestutil_impl GTest::gmock
                       GTest::gtest $<TARGET_NAME_IF_EXISTS:conda_env> maybe_asan test_sources
)
disable_sign_conversion_warning(single_tests)
add_test(NAME single_tests COMMAND "gtests/single_tests")

# Create a list of targets that contains property KEY:VALUE.
function(rapidsmpf_targets_with_property)
  set(options)
  set(one_value KEY VALUE OUTPUT)
  set(multi_value COMMAND)
  cmake_parse_arguments(_RAPIDSMPF_TEST "${options}" "${one_value}" "${multi_value}" ${ARGN})

  if(NOT DEFINED _RAPIDSMPF_TEST_KEY)
    message(FATAL_ERROR "rapidsmpf_targets_with_property called without a KEY")
  endif()

  if(NOT DEFINED _RAPIDSMPF_TEST_VALUE)
    message(FATAL_ERROR "rapidsmpf_targets_with_property called without a VALUE")
  endif()

  if(NOT DEFINED _RAPIDSMPF_TEST_OUTPUT)
    message(FATAL_ERROR "rapidsmpf_targets_with_property called without a OUTPUT")
  endif()

  # get all targets
  get_property(
    all_targets
    DIRECTORY
    PROPERTY BUILDSYSTEM_TARGETS
  )

  set(targets_with_property "")
  foreach(target ${all_targets})
    get_target_property(prop_value ${target} ${_RAPIDSMPF_TEST_KEY})
    if(prop_value STREQUAL ${_RAPIDSMPF_TEST_VALUE})
      list(APPEND targets_with_property ${target})
    endif()
  endforeach()

  set(${_RAPIDSMPF_TEST_OUTPUT}
      ${targets_with_property}
      PARENT_SCOPE
  )
endfunction(rapidsmpf_targets_with_property)

# Search for all targets that has COMPONENT:testing property
rapidsmpf_targets_with_property(KEY COMPONENT VALUE testing OUTPUT testing_targets)

# Install testing targets to bin/tests/librapidsmpf/gtests
install(
  TARGETS ${testing_targets}
  DESTINATION bin/tests/librapidsmpf/gtests
  COMPONENT testing
  EXCLUDE_FROM_ALL
)

# Install the CTestTestfile.cmake to bin/tests/librapidsmpf
install(
  FILES "${RAPIDSMPF_BINARY_DIR}/tests/CTestTestfile.cmake"
  DESTINATION bin/tests/librapidsmpf
  COMPONENT testing
  EXCLUDE_FROM_ALL
)<|MERGE_RESOLUTION|>--- conflicted
+++ resolved
@@ -67,11 +67,8 @@
 if(RAPIDSMPF_HAVE_STREAMING)
   target_sources(
     test_sources
-<<<<<<< HEAD
-    INTERFACE streaming/test_bcast_node.cpp
-=======
     INTERFACE streaming/test_allgather.cpp
->>>>>>> da2d3b49
+              streaming/test_bcast_node.cpp
               streaming/test_error_handling.cpp
               streaming/test_leaf_node.cpp
               streaming/test_message.cpp
